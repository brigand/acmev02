--- conflicted
+++ resolved
@@ -587,20 +587,10 @@
             // This seems really cryptic but it's not
             // https://tools.ietf.org/html/draft-ietf-acme-acme-05#section-7.1
             // key-authz = token || '.' || base64url(JWK\_Thumbprint(accountKey))
-<<<<<<< HEAD
-
-            let key_authorization = format!("{}.{}",
-                                            token,
-                                            b64(&hash(MessageDigest::sha256(),
-                                                       &to_string(&self.directory()
-                                                                       .jwk(self.pkey())?)?
-                                                                .into_bytes())?));
-=======
             let jwk_json = &self.directory().jwk(self.pkey())?;
             let jwk_bytes = &to_string(jwk_json)?.into_bytes();
             let b64_thumb = b64(&hash(MessageDigest::sha256(), jwk_bytes)?);
             let key_authorization = format!("{}.{}", token, b64_thumb);
->>>>>>> c5164383
 
             let challenge = Challenge {
                 account: self,
